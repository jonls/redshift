--- conflicted
+++ resolved
@@ -117,7 +117,6 @@
 redshift_LDADD += liblocation-corelocation.la
 endif
 
-<<<<<<< HEAD
 
 # Windows resources
 if ENABLE_WINDOWS_RESOURCE
@@ -126,10 +125,8 @@
 
 .rc.o:
 	$(AM_V_GEN)$(WINDRES) -I$(top_builddir) -i $< -o $@
-=======
 %-protocol.c : $(srcdir)/%.xml
 	$(AM_V_GEN)$(MKDIR_P) $(dir $@) && $(wayland_scanner) code < $< > $@
 
 %-client-protocol.h : $(srcdir)/%.xml
-	$(AM_V_GEN)$(MKDIR_P) $(dir $@) && $(wayland_scanner) client-header < $< > $@
->>>>>>> 295c8fa7
+	$(AM_V_GEN)$(MKDIR_P) $(dir $@) && $(wayland_scanner) client-header < $< > $@
--- conflicted
+++ resolved
@@ -41,12 +41,14 @@
 from .controller import RedshiftController
 from . import defs
 from . import utils
-from . import watch_events
+try:
+    from . import watch_events
+except (ImportError, ValueError):
+    watch_events = None
 
 _ = gettext.gettext
 
 
-<<<<<<< HEAD
 class RedshiftController(GObject.GObject):
     '''A GObject wrapper around the child process'''
 
@@ -77,9 +79,10 @@
         self._thread = None
 
         # Toggle fullscreen detection
-        if '-f' in args:
-            args.remove('-f')
-            self._fullscreen = True
+        if watch_events is not None:
+            if '-f' in args:
+                args.remove('-f')
+                self._fullscreen = True
 
         # Start redshift with arguments
         args.insert(0, os.path.join(defs.BINDIR, 'redshift'))
@@ -274,6 +277,11 @@
         
         Watch asynchronously for the active window getting fullscreen
         '''
+        if watch_events is None:
+            self._thread = None
+            return
+        
+        # Initialize the thread
         self._thread = watch_events.WatchThread()
 
         # Connect the thread signals
@@ -316,8 +324,6 @@
         self._child_signal(signal.SIGKILL)
 
 
-=======
->>>>>>> d6b5fc1d
 class RedshiftStatusIcon(object):
     """The status icon tracking the RedshiftController."""
 
@@ -360,9 +366,12 @@
         self.status_menu.append(suspend_menu_item)
 
         # Add fullscreen menu
-        self.fullscreen_item = Gtk.CheckMenuItem.new_with_label(_('Disable on fullscreen'))
-        self.fullscreen_item.connect('activate', self.fullscreen_item_cb)
-        self.status_menu.append(self.fullscreen_item)
+        if watch_events is not None:
+            self.fullscreen_item = Gtk.CheckMenuItem.new_with_label(_('Disable on fullscreen'))
+            self.fullscreen_item.connect('activate', self.fullscreen_item_cb)
+            self.status_menu.append(self.fullscreen_item)
+        else:
+            self.fullscreen_item = None
 
         # Add autostart option
         if utils.supports_autostart():
@@ -488,13 +497,8 @@
             minutes * 60, self.reenable_cb)
 
     def reenable_cb(self):
-<<<<<<< HEAD
-        '''Callback to reenable redshift when a suspend timer expires'''
+        """Callback to reenable redshift when a suspend timer expires."""
         self.manually_inhibit(False)
-=======
-        """Callback to reenable redshift when a suspend timer expires."""
-        self._controller.set_inhibit(False)
->>>>>>> d6b5fc1d
 
     def popup_menu_cb(self, widget, button, time, data=None):
         """Callback when the popup menu on the status icon has to open."""
@@ -624,7 +628,8 @@
 
     def change_fullscreen(self, state):
         '''Change interface to new fullscreen status'''
-        self.fullscreen_item.set_active(state)
+        if self.fullscreen_item is not None:
+            self.fullscreen_item.set_active(state)
 
     def update_tooltip_text(self):
         """Update text of tooltip status icon."""

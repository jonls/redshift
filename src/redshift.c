--- conflicted
+++ resolved
@@ -29,14 +29,12 @@
 #include <locale.h>
 #include <errno.h>
 
-<<<<<<< HEAD
 /* Needed to list the sysfs directory's entries
  * for the backlight support. 
  * */
 #include <sys/types.h>
 #include <dirent.h>
 
-=======
 /* poll.h is not available on Windows but there is no Windows location provider
    using polling. On Windows, we just define some stubs to make things compile.
    */
@@ -51,7 +49,6 @@
 };
 int poll(struct pollfd *fds, int nfds, int timeout) { abort(); return -1; }
 #endif
->>>>>>> 55c3c1fb
 
 #if defined(HAVE_SIGNAL_H) && !defined(__WIN32__)
 # include <signal.h>
@@ -441,17 +438,6 @@
 	interpolate_color_settings(night, day, alpha, result);
 }
 
-<<<<<<< HEAD
-	result->temperature = (1.0-alpha)*night->temperature +
-		alpha*day->temperature;
-	result->brightness = (1.0-alpha)*night->brightness +
-		alpha*day->brightness;
-	for (int i = 0; i < 3; i++) {
-		result->gamma[i] = (1.0-alpha)*night->gamma[i] +
-			alpha*day->gamma[i];
-	}
-
-=======
 /* Return 1 if color settings have major differences, otherwise 0.
    Used to determine if a fade should be applied in continual mode. */
 static int
@@ -464,7 +450,6 @@
 		fabsf(first->gamma[0] - second->gamma[0]) > 0.1 ||
 		fabsf(first->gamma[1] - second->gamma[1]) > 0.1 ||
 		fabsf(first->gamma[2] - second->gamma[2]) > 0.1);
->>>>>>> 55c3c1fb
 }
 
 
@@ -880,7 +865,6 @@
 	return provider;
 }
 
-<<<<<<< HEAD
 static int
 set_temperature_and_brightness(const gamma_method_t *method,
 				gamma_state_t *state,
@@ -916,7 +900,8 @@
 	}
 
 	return 0;
-=======
+}
+
 /* Wait for location to become available from provider.
    Waits until timeout (milliseconds) has elapsed or forever if timeout
    is -1. Writes location to loc. Returns -1 on error,
@@ -984,7 +969,6 @@
 	if (t >= 1) return 1;
 	return 1.0042954579734844 * exp(
 		-6.4041738958415664 * exp(-7.2908241330981340 * t));
->>>>>>> 55c3c1fb
 }
 
 
@@ -998,12 +982,8 @@
 		   const transition_scheme_t *scheme,
 		   const gamma_method_t *method,
 		   gamma_state_t *state,
-<<<<<<< HEAD
 		   backlight_state_t *backlight_state,
-		   int transition, int verbose)
-=======
 		   int use_fade, int verbose)
->>>>>>> 55c3c1fb
 {
 	int r;
 
@@ -1040,14 +1020,6 @@
 		return -1;
 	}
 
-<<<<<<< HEAD
-	/* Save previous colors so we can avoid
-	   printing status updates if the values
-	   did not change. */
-	period_t prev_period = PERIOD_NONE;
-	color_setting_t prev_interp =
-		{ -1, { NAN, NAN, NAN }, NAN, NAN };
-=======
 	if (!location_is_valid(&loc)) {
 		fputs(_("Invalid location returned from provider.\n"), stderr);
 		return -1;
@@ -1059,7 +1031,6 @@
 		printf(_("Color temperature: %uK\n"), interp.temperature);
 		printf(_("Brightness: %.2f\n"), interp.brightness);
 	}
->>>>>>> 55c3c1fb
 
 	/* Continuously adjust color temperature */
 	int done = 0;
@@ -1194,13 +1165,8 @@
 		}
 
 		/* Adjust temperature */
-<<<<<<< HEAD
-		if (!disabled || short_trans_delta || set_adjustments) {
-			r = set_temperature_and_brightness(method, state,
-							backlight_state, &interp);
-			if (r < 0) {
-=======
-		r = method->set_temperature(state, &interp);
+		r = set_temperature_and_brightness(method, state,
+						backlight_state, &interp);
 		if (r < 0) {
 			fputs(_("Temperature adjustment failed.\n"),
 			      stderr);
@@ -1229,7 +1195,6 @@
 				perror("poll");
 				fputs(_("Unable to get location"
 					" from provider.\n"), stderr);
->>>>>>> 55c3c1fb
 				return -1;
 			} else if (r == 0) {
 				continue;
@@ -1892,29 +1857,16 @@
 			       interp.brightness);
 		}
 
-<<<<<<< HEAD
-		if (mode == PROGRAM_MODE_PRINT) {
-			exit(EXIT_SUCCESS);
-		}
-
-		/* Adjust temperature */
-		r = set_temperature_and_brightness(method, &state,
-				&backlight_state, &interp);
-		if (r < 0) {
-			method->free(&state);
-			exit(EXIT_FAILURE);
-		}
-=======
 		if (mode != PROGRAM_MODE_PRINT) {
 			/* Adjust temperature */
-			r = method->set_temperature(&state, &interp);
+			r = set_temperature_and_brightness(method, &state,
+					&backlight_state, &interp);
 			if (r < 0) {
 				fputs(_("Temperature adjustment failed.\n"),
 				      stderr);
 				method->free(&state);
 				exit(EXIT_FAILURE);
 			}
->>>>>>> 55c3c1fb
 
 			/* In Quartz (macOS) the gamma adjustments will
 			   automatically revert when the process exits.
@@ -1975,12 +1927,8 @@
 	{
 		r = run_continual_mode(provider, &location_state, &scheme,
 				       method, &state,
-<<<<<<< HEAD
 				       &backlight_state,
-				       transition, verbose);
-=======
 				       use_fade, verbose);
->>>>>>> 55c3c1fb
 		if (r < 0) exit(EXIT_FAILURE);
 	}
 	break;

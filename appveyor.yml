image:
- Visual Studio 2015

environment:
  matrix:
    - arch: x86_64
    - arch: i686

build:
  verbosity: detailed
  
install:
    - ps: (new-object net.webclient).DownloadFile("https://github.com/electron/rcedit/releases/download/v0.1.0/rcedit.exe", "$pwd\rcedit.exe")

build_script:
- if [%arch%]==[x86_64] (
    SET "ADD_PATH_CMD=C:\mingw-w64\x86_64-6.3.0-posix-seh-rt_v5-rev1\mingw64\bin"
  )
- if [%arch%]==[i686] (
    SET "ADD_PATH_CMD=C:\mingw-w64\i686-6.3.0-posix-dwarf-rt_v5-rev1\mingw32\bin"
  )
- set PATH=C:\msys64\usr\bin;%ADD_PATH_CMD%;%PATH%
- set CONFIGURE_FLAGS=--disable-drm --disable-randr --disable-vidmode --enable-wingdi --disable-quartz --disable-geoclue --disable-geoclue2 --disable-corelocation --disable-gui --disable-ubuntu --disable-nls --host=%arch%-w64-mingw32
- bash -lc "mkdir $APPVEYOR_BUILD_FOLDER/root"
- bash -lc "cd $APPVEYOR_BUILD_FOLDER && ./bootstrap"
- bash -lc "cd $APPVEYOR_BUILD_FOLDER && ./configure --prefix=\"$APPVEYOR_BUILD_FOLDER/root\" $CONFIGURE_FLAGS"
- bash -lc "cd $APPVEYOR_BUILD_FOLDER && make distcheck DISTCHECK_CONFIGURE_FLAGS=\"$CONFIGURE_FLAGS\""
- bash -lc "cd $APPVEYOR_BUILD_FOLDER && make install"

after_build:
<<<<<<< HEAD
- ps: .\rcedit.exe ./src/redshift.exe --set-icon ./data/icons/windows/redshift.ico
- cmd: >-
    7z a redshift.zip ./src/redshift.exe COPYING NEWS README.md
=======
- ps: |
    $ZIP_NAME = "redshift-windows-$env:arch"
    $ZIP_FILE = "redshift-windows-$env:arch.zip"
>>>>>>> 930225ff

    md $ZIP_NAME
    Copy-Item -Path $env:APPVEYOR_BUILD_FOLDER\root\bin\redshift.exe -Destination $ZIP_NAME
    Copy-Item -Path README.md -Destination $ZIP_NAME/README.txt
    Copy-Item -Path NEWS.md -Destination $ZIP_NAME/NEWS.txt
    Copy-Item -Path COPYING -Destination $ZIP_NAME/COPYING.txt
    Copy-Item -Path redshift.conf.sample -Destination $ZIP_NAME
    7z a $ZIP_FILE $ZIP_NAME/

- ps: Push-AppveyorArtifact $ZIP_FILE<|MERGE_RESOLUTION|>--- conflicted
+++ resolved
@@ -28,15 +28,10 @@
 - bash -lc "cd $APPVEYOR_BUILD_FOLDER && make install"
 
 after_build:
-<<<<<<< HEAD
 - ps: .\rcedit.exe ./src/redshift.exe --set-icon ./data/icons/windows/redshift.ico
-- cmd: >-
-    7z a redshift.zip ./src/redshift.exe COPYING NEWS README.md
-=======
 - ps: |
     $ZIP_NAME = "redshift-windows-$env:arch"
     $ZIP_FILE = "redshift-windows-$env:arch.zip"
->>>>>>> 930225ff
 
     md $ZIP_NAME
     Copy-Item -Path $env:APPVEYOR_BUILD_FOLDER\root\bin\redshift.exe -Destination $ZIP_NAME

# Spanish translation for redshift
# Copyright (c) 2010 Rosetta Contributors and Canonical Ltd 2010
# This file is distributed under the same license as the redshift package.
# FIRST AUTHOR <EMAIL@ADDRESS>, 2010.
#
msgid ""
msgstr ""
"Project-Id-Version: redshift\n"
"Report-Msgid-Bugs-To: https://bugs.launchpad.net/redshift\n"
<<<<<<< HEAD
"POT-Creation-Date: 2010-07-28 00:45+0200\n"
"PO-Revision-Date: 2010-06-14 17:15+0000\n"
=======
"POT-Creation-Date: 2010-06-30 20:28+0200\n"
"PO-Revision-Date: 2010-07-01 05:09+0000\n"
>>>>>>> 4dcdbd42
"Last-Translator: Fernando Ossandon <ferossan@gmail.com>\n"
"Language-Team: Spanish <es@li.org>\n"
"MIME-Version: 1.0\n"
"Content-Type: text/plain; charset=UTF-8\n"
"Content-Transfer-Encoding: 8bit\n"
"X-Launchpad-Export-Date: 2010-07-02 03:39+0000\n"
"X-Generator: Launchpad (build Unknown)\n"

#: src/redshift.c:243
#, c-format
msgid "Period: Night\n"
msgstr "Periodo: Noche\n"

#: src/redshift.c:250
#, c-format
msgid "Period: Transition (%.2f%% day)\n"
msgstr "Periodo: Transición (%.2f%% día)\n"

#: src/redshift.c:254
#, c-format
msgid "Period: Daytime\n"
msgstr "Periodo: Día\n"

#. TRANSLATORS: help output 1
#. LAT is latitude, LON is longitude,
#. DAY is temperature at daytime,
#. NIGHT is temperature at night
#. no-wrap
#: src/redshift.c:269
#, c-format
msgid "Usage: %s -l LAT:LON -t DAY:NIGHT [OPTIONS...]\n"
msgstr "Uso: %s -l LAT:LON -t DÍA:NOCHE [OPCIONES...]\n"

#. TRANSLATORS: help output 2
#. no-wrap
#: src/redshift.c:275
msgid "Set color temperature of display according to time of day.\n"
msgstr "La temperatura del color es mostrada de acuerdo a la hora del día.\n"

#. TRANSLATORS: help output 3
#. no-wrap
#: src/redshift.c:281
msgid ""
"  -h\t\tDisplay this help message\n"
"  -v\t\tVerbose output\n"
msgstr ""
"  -h\t\tMuestra este mensaje de ayuda\n"
"  -v\t\tSalida detallada\n"

#. TRANSLATORS: help output 4
#. `list' must not be translated
#. no-wrap
#: src/redshift.c:288
msgid ""
"  -g R:G:B\tAdditional gamma correction to apply\n"
"  -l LAT:LON\tYour current location\n"
"  -l PROVIDER\tSelect provider for automatic location updates\n"
"  \t\t(Type `list' to see available providers)\n"
"  -m METHOD\tMethod to use to set color temperature\n"
"  \t\t(Type `list' to see available methods)\n"
"  -o\t\tOne shot mode (do not continously adjust color temperature)\n"
"  -x\t\tReset mode (remove adjustment from screen)\n"
"  -r\t\tDisable temperature transitions\n"
"  -t DAY:NIGHT\tColor temperature to set at daytime/night\n"
msgstr ""
"  -g R:G:B\tCorreción gamma adicional a aplicar\n"
"  -l LAT:LON\tTu localización actual\n"
"  -l PROVIDER\tSeleccionar proveedor para actualizaciones automáticas de "
"localización\n"
"  \t\t(Tipea `list' para ver proveedores disponibles)\n"
"  -m METHOD\tMétodo a usar para seleccionar la temperatura del color\n"
"  \t\t(Tipea `list' para ver los métodos disponibles)\n"
"  -o\t\tModo permanente (no ajusta gradualmente la temperatura del color)\n"
"  -x\t\tModo reinicio (remueve el ajuste de pantalla)\n"
"  -r\t\tDeshabilita las transiciones de temperatura\n"
"  -t DAY:NIGHT\tTemperatura del color a establecer en el día/noche\n"

#. TRANSLATORS: help output 5
#: src/redshift.c:304
#, c-format
msgid ""
"Default values:\n"
"\n"
"  Daytime temperature: %uK\n"
"  Night temperature: %uK\n"
msgstr ""
"Valores por defecto:\n"
"\n"
"  Temperatura del día: %uK\n"
"  Temperatura de la noche: %uK\n"

#. TRANSLATORS: help output 6
#: src/redshift.c:312
#, c-format
msgid "Please report bugs to <%s>\n"
msgstr "Por favor reporta fallos a <%s>\n"

#: src/redshift.c:318
msgid "Available adjustment methods:\n"
msgstr "Métodos de ajuste disponibles:\n"

#: src/redshift.c:324
msgid "Specify colon-separated options with `-m METHOD:OPTIONS'.\n"
msgstr ""
"Señalar opciones separadas con \"dos puntos\" mediante `-m MÉTODO:"
"OPCIONES'.\n"

#. TRANSLATORS: `help' must not be translated.
#: src/redshift.c:327
msgid "Try `-m METHOD:help' for help.\n"
msgstr "Prueba `-m MÉTODO:help' para ayuda.\n"

#: src/redshift.c:333
msgid "Available location providers:\n"
msgstr "Proveedores de localización disponibles:\n"

#: src/redshift.c:339
msgid "Specify colon-separated options with`-l PROVIDER:OPTIONS'.\n"
msgstr ""
"Señalar opciones separadas con \"dos puntos\" mediante `-l PROVEEDOR:"
"OPCIONES'.\n"

#. TRANSLATORS: `help' must not be translated.
#: src/redshift.c:342
msgid "Try `-l PROVIDER:help' for help.\n"
msgstr "Prueba `-l PROVEEDOR:help' para ayuda.\n"

#: src/redshift.c:354 src/redshift.c:407
#, c-format
msgid "Initialization of %s failed.\n"
msgstr "Iniciación de %s falló.\n"

#: src/redshift.c:376 src/redshift.c:429
#, c-format
msgid "Failed to set %s option.\n"
msgstr "Falló establecer la opción %s\n"

#. TRANSLATORS: `help' must not be translated.
#: src/redshift.c:379
#, c-format
msgid "Try `-l %s:help' for more information.\n"
msgstr "Prueba `-l %s:help' para más información.\n"

#: src/redshift.c:391
#, c-format
msgid "Failed to start provider %s.\n"
msgstr "Falló iniciar el proveedor %s.\n"

#. TRANSLATORS: `help' must not be translated.
#: src/redshift.c:432
#, c-format
msgid "Try -m %s:help' for more information.\n"
msgstr "Prueba -m %s:help' para más información.\n"

#: src/redshift.c:444
#, c-format
msgid "Failed to start adjustment method %s.\n"
msgstr "Falló el inicio del método de ajuste %s.\n"

#: src/redshift.c:501
msgid "Malformed gamma argument.\n"
msgstr "Parámetro gamma no válido.\n"

#: src/redshift.c:503 src/redshift.c:618 src/redshift.c:633
msgid "Try `-h' for more information.\n"
msgstr "Tipee `-h' para más información.\n"

#: src/redshift.c:557
#, c-format
msgid "Unknown location provider `%s'.\n"
msgstr "Proveedor de localización `%s' desconocido.\n"

#. TRANSLATORS: This refers to the method
#. used to adjust colors e.g VidMode
#: src/redshift.c:595
#, c-format
msgid "Unknown method `%s'.\n"
msgstr "Método `%s' desconocido.\n"

#: src/redshift.c:616
msgid "Malformed temperature argument.\n"
msgstr "Parámetro de temperatura no válido.\n"

#: src/redshift.c:659
<<<<<<< HEAD
#, fuzzy
msgid "Trying next provider...\n"
msgstr "Probando otro proveedor...\n"

#: src/redshift.c:665
#, fuzzy, c-format
msgid "Using provider `%s'.\n"
msgstr "Proveedor de localización `%s' desconocido.\n"
=======
msgid "Trying next provider...\n"
msgstr "Probando el siguiente proveedor...\n"

#: src/redshift.c:665
#, c-format
msgid "Using provider `%s'.\n"
msgstr "Usando el proveedor `%s'.\n"
>>>>>>> 4dcdbd42

#: src/redshift.c:673
msgid "No more location providers to try.\n"
msgstr "No hay más proveedores de localización para probar.\n"

#: src/redshift.c:687
msgid "Unable to get location from provider.\n"
msgstr "Incapaz de obtener localización desde el proveedor.\n"

#. TRANSLATORS: Append degree symbols if possible.
#: src/redshift.c:696
#, c-format
msgid "Location: %f, %f\n"
msgstr "Localización: %f, %f\n"

#: src/redshift.c:703
#, c-format
msgid "Latitude must be between %.1f and %.1f.\n"
msgstr "La latitud debe estar entre %.1f y %.1f.\n"

#: src/redshift.c:712
#, c-format
msgid "Longitude must be between %.1f and %.1f.\n"
msgstr "La longitud debe estar entre %.1f y %.1f.\n"

#: src/redshift.c:721 src/redshift.c:729
#, c-format
msgid "Temperature must be between %uK and %uK.\n"
msgstr "La temperatura debe estar entre %uK y %uK.\n"

#: src/redshift.c:739
#, c-format
msgid "Gamma value must be between %.1f and %.1f.\n"
msgstr "El valor gamma debe estar entre %.1f y %.1f.\n"

#: src/redshift.c:745
#, c-format
msgid "Gamma: %.3f, %.3f, %.3f\n"
msgstr "Gamma: %.3f, %.3f, %.3f\n"

#: src/redshift.c:763
<<<<<<< HEAD
#, fuzzy
msgid "Trying next method...\n"
msgstr "Probando otro método...\n"

#: src/redshift.c:768
#, fuzzy, c-format
msgid "Using method `%s'.\n"
msgstr "Método `%s' desconocido.\n"
=======
msgid "Trying next method...\n"
msgstr "Probando el siguiente método...\n"

#: src/redshift.c:768
#, c-format
msgid "Using method `%s'.\n"
msgstr "Usando el método `%s'.\n"
>>>>>>> 4dcdbd42

#: src/redshift.c:775
msgid "No more methods to try.\n"
msgstr "No hay más métodos para probar.\n"

#: src/redshift.c:787 src/redshift.c:908
msgid "Unable to read system time.\n"
msgstr "Imposible leer la hora del sistema.\n"

#. TRANSLATORS: Append degree symbol if possible.
#: src/redshift.c:796
#, c-format
msgid "Solar elevation: %f\n"
msgstr "Elevación solar: %f\n"

#: src/redshift.c:803 src/redshift.c:975
#, c-format
msgid "Color temperature: %uK\n"
msgstr "Temperatura del color: %uK\n"

#: src/redshift.c:808 src/redshift.c:819 src/redshift.c:983
msgid "Temperature adjustment failed.\n"
msgstr "El ajuste de la temperatura falló.\n"

#: src/gamma-randr.c:66 src/gamma-randr.c:123 src/gamma-randr.c:162
#: src/gamma-randr.c:188 src/gamma-randr.c:245 src/gamma-randr.c:343
#, c-format
msgid "`%s' returned error %d\n"
msgstr "`%s' entrega el error %d\n"

#: src/gamma-randr.c:74
#, c-format
msgid "Unsupported RANDR version (%u.%u)\n"
msgstr "Versión RANDR no soportada (%u.%u)\n"

#: src/gamma-randr.c:108
#, c-format
msgid "Screen %i could not be found.\n"
msgstr "Pantalla %i podría no encontrarse.\n"

#: src/gamma-randr.c:174 src/gamma-vidmode.c:86
#, c-format
msgid "Gamma ramp size too small: %i\n"
msgstr "El tamaño del valor gamma es demasiado pequeño: %i\n"

#: src/gamma-randr.c:247
#, c-format
msgid "Unable to restore CRTC %i\n"
msgstr "Incapaz de restituir CRTC %i\n"

#: src/gamma-randr.c:268
msgid "Adjust gamma ramps with the X RANDR extension.\n"
msgstr "Ajustar el valor gamma con la extensión X RANDR\n"

#. TRANSLATORS: RANDR help output
#. left column must not be translated
#: src/gamma-randr.c:273
msgid ""
"  screen=N\tX screen to apply adjustments to\n"
"  crtc=N\tCRTC to apply adjustments to\n"
msgstr ""
"  screen=N\tpantalla X a aplicar los ajustes\n"
"  crtc=N\tCRTC a aplicar los ajustes\n"

#: src/gamma-randr.c:282 src/gamma-vidmode.c:144
#, c-format
msgid "Missing value for parameter: `%s'.\n"
msgstr "Falta el valor para el parámetro: `%s'.\n"

#: src/gamma-randr.c:292 src/gamma-vidmode.c:152 src/location-manual.c:98
#, c-format
msgid "Unknown method parameter: `%s'.\n"
msgstr "Parámetro del método desconocido: `%s'.\n"

#: src/gamma-randr.c:306
#, c-format
msgid "CRTC %d does not exist. "
msgstr "CRTC %d no existe. "

#: src/gamma-randr.c:309
#, c-format
msgid "Valid CRTCs are [0-%d].\n"
msgstr "CRTCs válidos son [0-%d].\n"

#: src/gamma-randr.c:312
#, c-format
msgid "Only CRTC 0 exists.\n"
msgstr "Sólo existe CRTC 0.\n"

#: src/gamma-vidmode.c:48 src/gamma-vidmode.c:69 src/gamma-vidmode.c:79
#: src/gamma-vidmode.c:109 src/gamma-vidmode.c:171 src/gamma-vidmode.c:200
#, c-format
msgid "X request failed: %s\n"
msgstr "Requerimiento de X falló: %s\n"

#: src/gamma-vidmode.c:131
msgid "Adjust gamma ramps with the X VidMode extension.\n"
msgstr "Ajustar los valores gamma con la extensión X VidMode\n"

#. TRANSLATORS: VidMode help output
#. left column must not be translated
#: src/gamma-vidmode.c:136
msgid "  screen=N\tX screen to apply adjustments to\n"
msgstr "  screen=N\tpantalla X a aplicar los ajustes\n"

#: src/gamma-w32gdi.c:59
msgid "Unable to open device context.\n"
msgstr "Incapaz de abrir del dispositivo de contexto.\n"

#: src/gamma-w32gdi.c:66
msgid "Display device does not support gamma ramps.\n"
msgstr "El dispositivo de imagen no soporta rangos gamma.\n"

#: src/gamma-w32gdi.c:82
msgid "Unable to save current gamma ramp.\n"
msgstr "Incapaz de guardar el rango gamma actual.\n"

#: src/gamma-w32gdi.c:104
msgid "Adjust gamma ramps with the Windows GDI.\n"
msgstr "Ajustar los valores gamma con Windows GDI.\n"

#: src/gamma-w32gdi.c:119
msgid "Unable to restore gamma ramps.\n"
msgstr "Incapaz de restaurar el rango gamma.\n"

#: src/gamma-w32gdi.c:144
msgid "Unable to set gamma ramps.\n"
msgstr "Incapaz de establecer rangos gamma.\n"

#: src/location-gnome-clock.c:47
<<<<<<< HEAD
#, fuzzy
msgid "Cannot list GNOME panel applets.\n"
msgstr "No es posible listar directorios en `/apps/panel/applets'.\n"
=======
msgid "Cannot list GNOME panel applets.\n"
msgstr "No es posible listar los applets del panel de GNOME.\n"
>>>>>>> 4dcdbd42

#: src/location-gnome-clock.c:81
msgid "No clock applet was found.\n"
msgstr "No se encontró applet de reloj.\n"

#: src/location-gnome-clock.c:89
#, c-format
msgid "Error reading city list: `%s'.\n"
msgstr "Error en la lectura de la lista de ciudades: `%s'.\n"

#: src/location-gnome-clock.c:109
msgid "No city selected as current city.\n"
msgstr "No hay ciudad seleccionada como actual.\n"

#: src/location-gnome-clock.c:116
msgid "Location not specified for city.\n"
msgstr "No hay localización especificada para la ciudad.\n"

#: src/location-gnome-clock.c:143
msgid "Use the location as set in the GNOME Clock applet.\n"
msgstr "Usar la localización establecida en el applet del Reloj GNOME.\n"

#: src/location-manual.c:50
msgid "Latitude and longitude must be set.\n"
msgstr "Latitud y longitud deben ser definidos.\n"

#: src/location-manual.c:65
msgid "Specify location manually.\n"
msgstr "Especificar la localización manualmente.\n"

#. TRANSLATORS: Manual location help output
#. left column must not be translated
#: src/location-manual.c:70
msgid ""
"  lat=N\t\tLatitude\n"
"  lon=N\t\tLongitude\n"
msgstr ""
"  lat=N\t\tLatitud\n"
"  lon=N\t\tLongitud\n"

#: src/location-manual.c:84
msgid "Malformed argument.\n"
msgstr "Parámetro no válido.\n"

#: src/location-manual.c:95
msgid "Too many arguments.\n"
msgstr "Demasiados parámetros.\n"

<<<<<<< HEAD
#: src/gtk-redshift/statusicon.py:92
msgid "Toggle"
msgstr "Cambiar"

#: src/gtk-redshift/statusicon.py:96
msgid "Autostart"
msgstr ""
=======
#: src/gtk-redshift/statusicon.py:69 src/gtk-redshift/rsappindicator.py:74
msgid "Toggle"
msgstr "Cambiar"

#: src/gtk-redshift/statusicon.py:73 src/gtk-redshift/rsappindicator.py:78
msgid "Autostart"
msgstr "Inicio automático"
>>>>>>> 4dcdbd42
<|MERGE_RESOLUTION|>--- conflicted
+++ resolved
@@ -7,13 +7,8 @@
 msgstr ""
 "Project-Id-Version: redshift\n"
 "Report-Msgid-Bugs-To: https://bugs.launchpad.net/redshift\n"
-<<<<<<< HEAD
-"POT-Creation-Date: 2010-07-28 00:45+0200\n"
-"PO-Revision-Date: 2010-06-14 17:15+0000\n"
-=======
 "POT-Creation-Date: 2010-06-30 20:28+0200\n"
 "PO-Revision-Date: 2010-07-01 05:09+0000\n"
->>>>>>> 4dcdbd42
 "Last-Translator: Fernando Ossandon <ferossan@gmail.com>\n"
 "Language-Team: Spanish <es@li.org>\n"
 "MIME-Version: 1.0\n"
@@ -118,8 +113,8 @@
 #: src/redshift.c:324
 msgid "Specify colon-separated options with `-m METHOD:OPTIONS'.\n"
 msgstr ""
-"Señalar opciones separadas con \"dos puntos\" mediante `-m MÉTODO:"
-"OPCIONES'.\n"
+"Señalar opciones separadas con \"dos puntos\" mediante `-m "
+"MÉTODO:OPCIONES'.\n"
 
 #. TRANSLATORS: `help' must not be translated.
 #: src/redshift.c:327
@@ -133,8 +128,8 @@
 #: src/redshift.c:339
 msgid "Specify colon-separated options with`-l PROVIDER:OPTIONS'.\n"
 msgstr ""
-"Señalar opciones separadas con \"dos puntos\" mediante `-l PROVEEDOR:"
-"OPCIONES'.\n"
+"Señalar opciones separadas con \"dos puntos\" mediante `-l "
+"PROVEEDOR:OPCIONES'.\n"
 
 #. TRANSLATORS: `help' must not be translated.
 #: src/redshift.c:342
@@ -198,16 +193,6 @@
 msgstr "Parámetro de temperatura no válido.\n"
 
 #: src/redshift.c:659
-<<<<<<< HEAD
-#, fuzzy
-msgid "Trying next provider...\n"
-msgstr "Probando otro proveedor...\n"
-
-#: src/redshift.c:665
-#, fuzzy, c-format
-msgid "Using provider `%s'.\n"
-msgstr "Proveedor de localización `%s' desconocido.\n"
-=======
 msgid "Trying next provider...\n"
 msgstr "Probando el siguiente proveedor...\n"
 
@@ -215,7 +200,6 @@
 #, c-format
 msgid "Using provider `%s'.\n"
 msgstr "Usando el proveedor `%s'.\n"
->>>>>>> 4dcdbd42
 
 #: src/redshift.c:673
 msgid "No more location providers to try.\n"
@@ -257,16 +241,6 @@
 msgstr "Gamma: %.3f, %.3f, %.3f\n"
 
 #: src/redshift.c:763
-<<<<<<< HEAD
-#, fuzzy
-msgid "Trying next method...\n"
-msgstr "Probando otro método...\n"
-
-#: src/redshift.c:768
-#, fuzzy, c-format
-msgid "Using method `%s'.\n"
-msgstr "Método `%s' desconocido.\n"
-=======
 msgid "Trying next method...\n"
 msgstr "Probando el siguiente método...\n"
 
@@ -274,7 +248,6 @@
 #, c-format
 msgid "Using method `%s'.\n"
 msgstr "Usando el método `%s'.\n"
->>>>>>> 4dcdbd42
 
 #: src/redshift.c:775
 msgid "No more methods to try.\n"
@@ -405,14 +378,8 @@
 msgstr "Incapaz de establecer rangos gamma.\n"
 
 #: src/location-gnome-clock.c:47
-<<<<<<< HEAD
-#, fuzzy
-msgid "Cannot list GNOME panel applets.\n"
-msgstr "No es posible listar directorios en `/apps/panel/applets'.\n"
-=======
 msgid "Cannot list GNOME panel applets.\n"
 msgstr "No es posible listar los applets del panel de GNOME.\n"
->>>>>>> 4dcdbd42
 
 #: src/location-gnome-clock.c:81
 msgid "No clock applet was found.\n"
@@ -461,20 +428,10 @@
 msgid "Too many arguments.\n"
 msgstr "Demasiados parámetros.\n"
 
-<<<<<<< HEAD
-#: src/gtk-redshift/statusicon.py:92
-msgid "Toggle"
-msgstr "Cambiar"
-
-#: src/gtk-redshift/statusicon.py:96
-msgid "Autostart"
-msgstr ""
-=======
 #: src/gtk-redshift/statusicon.py:69 src/gtk-redshift/rsappindicator.py:74
 msgid "Toggle"
 msgstr "Cambiar"
 
 #: src/gtk-redshift/statusicon.py:73 src/gtk-redshift/rsappindicator.py:78
 msgid "Autostart"
-msgstr "Inicio automático"
->>>>>>> 4dcdbd42
+msgstr "Inicio automático"
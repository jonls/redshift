--- conflicted
+++ resolved
@@ -7,13 +7,8 @@
 msgstr ""
 "Project-Id-Version: redshift\n"
 "Report-Msgid-Bugs-To: https://bugs.launchpad.net/redshift\n"
-<<<<<<< HEAD
-"POT-Creation-Date: 2010-07-28 00:45+0200\n"
-"PO-Revision-Date: 2010-06-13 20:24+0000\n"
-=======
 "POT-Creation-Date: 2010-06-30 20:28+0200\n"
 "PO-Revision-Date: 2010-06-30 18:51+0000\n"
->>>>>>> 4dcdbd42
 "Last-Translator: Jon Lund Steffensen <Unknown>\n"
 "Language-Team: Danish <da@li.org>\n"
 "MIME-Version: 1.0\n"
@@ -194,16 +189,6 @@
 msgstr "Fejl i temperaturargument.\n"
 
 #: src/redshift.c:659
-<<<<<<< HEAD
-#, fuzzy
-msgid "Trying next provider...\n"
-msgstr "Prøver anden metode til placeringsopdatering...\n"
-
-#: src/redshift.c:665
-#, fuzzy, c-format
-msgid "Using provider `%s'.\n"
-msgstr "Ukendt metode til placeringsopdatering `%s'.\n"
-=======
 msgid "Trying next provider...\n"
 msgstr "Prøver næste placeringsmetode...\n"
 
@@ -211,7 +196,6 @@
 #, c-format
 msgid "Using provider `%s'.\n"
 msgstr "Bruger placeringsmetoden `%s'.\n"
->>>>>>> 4dcdbd42
 
 #: src/redshift.c:673
 msgid "No more location providers to try.\n"
@@ -253,16 +237,6 @@
 msgstr "Gamma: %.3f, %.3f, %.3f\n"
 
 #: src/redshift.c:763
-<<<<<<< HEAD
-#, fuzzy
-msgid "Trying next method...\n"
-msgstr "Prøver anden justeringsmetode...\n"
-
-#: src/redshift.c:768
-#, fuzzy, c-format
-msgid "Using method `%s'.\n"
-msgstr "Ukendt justeringsmetode `%s'.\n"
-=======
 msgid "Trying next method...\n"
 msgstr "Prøver næste farvejusteringsmetode...\n"
 
@@ -270,7 +244,6 @@
 #, c-format
 msgid "Using method `%s'.\n"
 msgstr "Bruger farvejusteringsmetoden `%s'.\n"
->>>>>>> 4dcdbd42
 
 #: src/redshift.c:775
 msgid "No more methods to try.\n"
@@ -401,14 +374,8 @@
 msgstr "Kan ikke sætte gammaramper.\n"
 
 #: src/location-gnome-clock.c:47
-<<<<<<< HEAD
-#, fuzzy
-msgid "Cannot list GNOME panel applets.\n"
-msgstr "Kan ikke hente liste over mapper i `/apps/panel/applets'.\n"
-=======
 msgid "Cannot list GNOME panel applets.\n"
 msgstr "Kan ikke hente liste over GNOMEs panelprogrammer.\n"
->>>>>>> 4dcdbd42
 
 #: src/location-gnome-clock.c:81
 msgid "No clock applet was found.\n"
@@ -459,15 +426,6 @@
 msgid "Too many arguments.\n"
 msgstr "For mange parametre.\n"
 
-<<<<<<< HEAD
-#: src/gtk-redshift/statusicon.py:92
-msgid "Toggle"
-msgstr "Slå til/fra"
-
-#: src/gtk-redshift/statusicon.py:96
-msgid "Autostart"
-msgstr ""
-=======
 #: src/gtk-redshift/statusicon.py:69 src/gtk-redshift/rsappindicator.py:74
 msgid "Toggle"
 msgstr "Slå til/fra"
@@ -475,7 +433,6 @@
 #: src/gtk-redshift/statusicon.py:73 src/gtk-redshift/rsappindicator.py:78
 msgid "Autostart"
 msgstr "Automatisk opstart"
->>>>>>> 4dcdbd42
 
 #~ msgid "Malformed location argument.\n"
 #~ msgstr "Fejl i placeringsargument.\n"
@@ -489,5 +446,6 @@
 #~ msgid "Initialization of VidMode failed.\n"
 #~ msgstr "Fejl under klargøring af VidMode.\n"
 
+#, c-format
 #~ msgid "CRTC can only be selected with the RANDR method.\n"
 #~ msgstr "CRTC kan kun vælges med RANDR metoden.\n"
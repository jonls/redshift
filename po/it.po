# Italian translation for redshift
# Copyright (c) 2010 Rosetta Contributors and Canonical Ltd 2010
# This file is distributed under the same license as the redshift package.
# FIRST AUTHOR <EMAIL@ADDRESS>, 2010.
#
msgid ""
msgstr ""
"Project-Id-Version: redshift\n"
"Report-Msgid-Bugs-To: https://bugs.launchpad.net/redshift\n"
"POT-Creation-Date: 2010-10-15 12:40+0200\n"
<<<<<<< HEAD
"PO-Revision-Date: 2010-08-10 07:48+0000\n"
"Last-Translator: Fire <Unknown>\n"
=======
"PO-Revision-Date: 2010-10-15 20:56+0000\n"
"Last-Translator: simone.sandri <Unknown>\n"
>>>>>>> 37fa9bb9
"Language-Team: Italian <it@li.org>\n"
"Language: it\n"
"MIME-Version: 1.0\n"
"Content-Type: text/plain; charset=UTF-8\n"
"Content-Transfer-Encoding: 8bit\n"
"X-Launchpad-Export-Date: 2010-10-16 04:54+0000\n"
"X-Generator: Launchpad (build Unknown)\n"
"Language: it\n"

#: src/redshift.c:244
#, c-format
msgid "Period: Night\n"
msgstr "Periodo: Notte\n"

#: src/redshift.c:251
#, c-format
msgid "Period: Transition (%.2f%% day)\n"
msgstr "Periodo: Transizione (%.2f%% giorno)\n"

#: src/redshift.c:255
#, c-format
msgid "Period: Daytime\n"
msgstr "Periodo: Giorno\n"

#. TRANSLATORS: help output 1
#. LAT is latitude, LON is longitude,
#. DAY is temperature at daytime,
#. NIGHT is temperature at night
#. no-wrap
#: src/redshift.c:270
#, c-format
msgid "Usage: %s -l LAT:LON -t DAY:NIGHT [OPTIONS...]\n"
msgstr "Utilizzo: %s -l LAT:LON -t GIORNO:NOTTE [OPZIONI...]\n"

#. TRANSLATORS: help output 2
#. no-wrap
#: src/redshift.c:276
msgid "Set color temperature of display according to time of day.\n"
msgstr ""
"Imposta la temperatura di colore dello schermo a seconda dell'orario "
"attuale.\n"

#. TRANSLATORS: help output 3
#. no-wrap
#: src/redshift.c:282
msgid ""
"  -h\t\tDisplay this help message\n"
"  -v\t\tVerbose output\n"
msgstr ""
"  -h\t\tMostra questo messaggio di aiuto\n"
"  -v\t\tOutput verboso\n"

#. TRANSLATORS: help output 4
#. `list' must not be translated
#. no-wrap
#: src/redshift.c:289
msgid ""
"  -g R:G:B\tAdditional gamma correction to apply\n"
"  -l LAT:LON\tYour current location\n"
"  -l PROVIDER\tSelect provider for automatic location updates\n"
"  \t\t(Type `list' to see available providers)\n"
"  -m METHOD\tMethod to use to set color temperature\n"
"  \t\t(Type `list' to see available methods)\n"
"  -o\t\tOne shot mode (do not continously adjust color temperature)\n"
"  -x\t\tReset mode (remove adjustment from screen)\n"
"  -r\t\tDisable temperature transitions\n"
"  -t DAY:NIGHT\tColor temperature to set at daytime/night\n"
msgstr ""
"  -g R:G:B\tCorrezione aggiuntiva dei gamma da applicare\n"
"  -l LAT:LON\tLa propria posizione corrente\n"
"  -l PROVIDER\tSeleziona un provider per degli aggiornamenti automatici "
"sulla posizione\n"
"  \t\t(Scrivi `list' per consultare i provider disponibili)\n"
"  -m METODO\tMetodo da utilizzare per impostare la temperatura di colore\n"
"  \t\t(Scrivi `list' per consultare la lista dei metodi disponibili)\n"
"  -o\t\tModalità ad esecuzione singola (per non regolare continuamente la "
"temperatura di colore)\n"
"  -x\t\tModalità reset (rimuove la regolazione effettuata dallo schermo)\n"
"  -r\t\tDisabilitare le transizioni di temperatura\n"
"  -t GIORNO:NOTTE\tLa temperatura di colore da impostare di giorno/notte\n"

#. TRANSLATORS: help output 5
#: src/redshift.c:305
#, c-format
msgid ""
"The neutral temperature is %uK. Using this value will not\n"
"change the color temperature of the display. Setting the\n"
"color temperature to a value higher than this results in\n"
"more blue light, and setting a lower value will result in\n"
"more red light.\n"
msgstr ""

#. TRANSLATORS: help output 6
#: src/redshift.c:315
#, c-format
msgid ""
"Default values:\n"
"\n"
"  Daytime temperature: %uK\n"
"  Night temperature: %uK\n"
msgstr ""
"Valori predefiniti:\n"
"\n"
"  Temperatura giornaliera: %uK\n"
"  Temperatura notturna: %uK\n"

#. TRANSLATORS: help output 7
#: src/redshift.c:323
#, c-format
msgid "Please report bugs to <%s>\n"
msgstr "Per favore segnala gli errori a <%s>.\n"

#: src/redshift.c:329
msgid "Available adjustment methods:\n"
msgstr "Metodi di correzione disponibili:\n"

#: src/redshift.c:335
msgid "Specify colon-separated options with `-m METHOD:OPTIONS'.\n"
msgstr "Specificare opzioni separate dai due punti con `-m METODO:OPZIONI'.\n"

#. TRANSLATORS: `help' must not be translated.
#: src/redshift.c:338
msgid "Try `-m METHOD:help' for help.\n"
msgstr "Provare `-m METODO:help' per aiuto.\n"

#: src/redshift.c:344
msgid "Available location providers:\n"
msgstr "Provider posizionali disponibili:\n"

#: src/redshift.c:350
msgid "Specify colon-separated options with`-l PROVIDER:OPTIONS'.\n"
msgstr ""
"Specificare opzioni separate dai due punti con `-m PROVIDER:OPZIONI'.\n"

#. TRANSLATORS: `help' must not be translated.
#: src/redshift.c:353
msgid "Try `-l PROVIDER:help' for help.\n"
msgstr "Provare `-m PROVIDER:help' per aiuto.\n"

#: src/redshift.c:366 src/redshift.c:444
#, c-format
msgid "Initialization of %s failed.\n"
msgstr "Inizializzazione di %s non riuscita.\n"

#: src/redshift.c:381 src/redshift.c:412 src/redshift.c:459 src/redshift.c:490
#, c-format
msgid "Failed to set %s option.\n"
msgstr "Impossibile impostare l'opzione %s.\n"

#. TRANSLATORS: `help' must not be
#. translated.
#. TRANSLATORS: `help' must not be translated.
#: src/redshift.c:386 src/redshift.c:415
#, c-format
msgid "Try `-l %s:help' for more information.\n"
msgstr "Provare `-l %s:help' per maggiori informazioni.\n"

#: src/redshift.c:427
#, c-format
msgid "Failed to start provider %s.\n"
msgstr "Impossibile avviare il provider %s.\n"

#. TRANSLATORS: `help' must not be
#. translated.
#: src/redshift.c:464
<<<<<<< HEAD
#, fuzzy, c-format
msgid "Try `-m %s:help' for more information.\n"
msgstr "Provare `-m %s:help' per maggiori informazioni.\n"
=======
#, c-format
msgid "Try `-m %s:help' for more information.\n"
msgstr "Prova `-m %s:help' per maggiori informazioni.\n"
>>>>>>> 37fa9bb9

#. TRANSLATORS: `help' must not be translated.
#: src/redshift.c:493
#, c-format
msgid "Try -m %s:help' for more information.\n"
msgstr "Provare `-m %s:help' per maggiori informazioni.\n"

#: src/redshift.c:505
#, c-format
msgid "Failed to start adjustment method %s.\n"
msgstr "Impossibile avviare il metodo di regolazione %s.\n"

#: src/redshift.c:606
msgid "Malformed gamma argument.\n"
msgstr "Argomento del gamma in forma errata.\n"

#: src/redshift.c:608 src/redshift.c:703 src/redshift.c:718
msgid "Try `-h' for more information.\n"
msgstr "Prova `-h' per ulteriori informazioni.\n"

#: src/redshift.c:649 src/redshift.c:783
#, c-format
msgid "Unknown location provider `%s'.\n"
msgstr "Provider posizionale sconosciuto `%s'.\n"

#. TRANSLATORS: This refers to the method
#. used to adjust colors e.g VidMode
#: src/redshift.c:680 src/redshift.c:769
<<<<<<< HEAD
#, fuzzy, c-format
msgid "Unknown adjustment method `%s'.\n"
msgstr "Metodo sconosciuto `%s'.\n"
=======
#, c-format
msgid "Unknown adjustment method `%s'.\n"
msgstr ""
>>>>>>> 37fa9bb9

#: src/redshift.c:701
msgid "Malformed temperature argument.\n"
msgstr "Argomento della temperatura in forma errata.\n"

#: src/redshift.c:757
<<<<<<< HEAD
#, fuzzy
msgid "Malformed gamma setting.\n"
msgstr "Argomento del gamma in forma errata.\n"

#: src/redshift.c:792
#, fuzzy, c-format
msgid "Unknown configuration setting `%s'.\n"
msgstr "Provider posizionale sconosciuto `%s'.\n"

#: src/redshift.c:827
msgid "Trying next provider...\n"
msgstr ""

=======
msgid "Malformed gamma setting.\n"
msgstr ""

#: src/redshift.c:792
#, c-format
msgid "Unknown configuration setting `%s'.\n"
msgstr "Opzioni di configurazione sconosciute '%s'.\n"

#: src/redshift.c:827
msgid "Trying next provider...\n"
msgstr "Provando il prossimo provider...\n"

>>>>>>> 37fa9bb9
#: src/redshift.c:833
#, c-format
msgid "Using provider `%s'.\n"
msgstr "Usando il provider `%s'\n"

#: src/redshift.c:841
msgid "No more location providers to try.\n"
msgstr "Nessun altro provider posizionale da provare.\n"

#: src/redshift.c:855
msgid "Unable to get location from provider.\n"
msgstr "Impossibile ottenere la posizione dal provider.\n"

#. TRANSLATORS: Append degree symbols if possible.
#: src/redshift.c:864
#, c-format
msgid "Location: %f, %f\n"
msgstr "Posizione geografica: %f, %f\n"

#: src/redshift.c:871
#, c-format
msgid "Latitude must be between %.1f and %.1f.\n"
msgstr "La latitudine deve essere compresa tra %.1f e %.1f.\n"

#: src/redshift.c:880
#, c-format
msgid "Longitude must be between %.1f and %.1f.\n"
msgstr "La longitudine deve essere compresa tra %.1f e %.1f.\n"

#: src/redshift.c:889 src/redshift.c:897
#, c-format
msgid "Temperature must be between %uK and %uK.\n"
msgstr "La temperatura deve essere compresa tra %uK e %uK.\n"

#: src/redshift.c:907
#, c-format
msgid "Gamma value must be between %.1f and %.1f.\n"
msgstr "Il valore gamma deve essere compreso tra %.1f e %.1f.\n"

#: src/redshift.c:913
#, c-format
msgid "Gamma: %.3f, %.3f, %.3f\n"
msgstr "Gamma: %.3f, %.3f, %.3f\n"

#: src/redshift.c:932
msgid "Trying next method...\n"
msgstr "Provando il prossimo metodo...\n"

#: src/redshift.c:937
#, c-format
msgid "Using method `%s'.\n"
msgstr "Usando il metodo `%s'.\n"

#: src/redshift.c:944
msgid "No more methods to try.\n"
msgstr "Nessun altro metodo da provare.\n"

#: src/redshift.c:956 src/redshift.c:1077
msgid "Unable to read system time.\n"
msgstr "Impossibile leggere l'orario di sistema.\n"

#. TRANSLATORS: Append degree symbol if possible.
#: src/redshift.c:965
#, c-format
msgid "Solar elevation: %f\n"
msgstr "Elevazione solare: %f °\n"

#: src/redshift.c:972 src/redshift.c:1144
#, c-format
msgid "Color temperature: %uK\n"
msgstr "Temperatura di colore: %uK\n"

#: src/redshift.c:977 src/redshift.c:988 src/redshift.c:1152
msgid "Temperature adjustment failed.\n"
msgstr "Impostazione della temperatura fallita.\n"

#: src/config-ini.c:107
msgid "Malformed section header in config file.\n"
msgstr ""

#: src/config-ini.c:143
<<<<<<< HEAD
#, fuzzy
msgid "Malformed assignment in config file.\n"
msgstr "Argomento malformato.\n"
=======
msgid "Malformed assignment in config file.\n"
msgstr ""
>>>>>>> 37fa9bb9

#: src/config-ini.c:154
msgid "Assignment outside section in config file.\n"
msgstr ""

#: src/gamma-randr.c:69 src/gamma-randr.c:126 src/gamma-randr.c:165
#: src/gamma-randr.c:191 src/gamma-randr.c:248 src/gamma-randr.c:346
#, c-format
msgid "`%s' returned error %d\n"
msgstr "`%s' ha prodotto l'errore %d\n"

#: src/gamma-randr.c:77
#, c-format
msgid "Unsupported RANDR version (%u.%u)\n"
msgstr "Versione di RANDR non supportata (%u.%u)\n"

#: src/gamma-randr.c:111
#, c-format
msgid "Screen %i could not be found.\n"
msgstr "Lo schermo %i non è stato trovato.\n"

#: src/gamma-randr.c:177 src/gamma-vidmode.c:84
#, c-format
msgid "Gamma ramp size too small: %i\n"
msgstr "Dimensione della scala gamma troppo piccola: %i\n"

#: src/gamma-randr.c:250
#, c-format
msgid "Unable to restore CRTC %i\n"
msgstr "Impossibile ripristinare CRTC %i\n"

#: src/gamma-randr.c:271
msgid "Adjust gamma ramps with the X RANDR extension.\n"
msgstr "Regolare la scala dei gamma con l'estensione di X RANDR.\n"

#. TRANSLATORS: RANDR help output
#. left column must not be translated
#: src/gamma-randr.c:276
msgid ""
"  screen=N\tX screen to apply adjustments to\n"
"  crtc=N\tCRTC to apply adjustments to\n"
msgstr ""
"  schermo=N\tSchermo di X su cui applicare le regolazioni\n"
"  crtc=N\tCRTC su cui applicare le regolazioni\n"

#: src/gamma-randr.c:285 src/gamma-vidmode.c:139
#, c-format
msgid "Missing value for parameter: `%s'.\n"
msgstr "Valore mancante per il parametro: `%s'.\n"

#: src/gamma-randr.c:295 src/gamma-vidmode.c:147 src/location-manual.c:98
#, c-format
msgid "Unknown method parameter: `%s'.\n"
msgstr "Parametro del metodo non conosciuto: `%s'.\n"

#: src/gamma-randr.c:309
#, c-format
msgid "CRTC %d does not exist. "
msgstr "CRTC %d non esiste. "

#: src/gamma-randr.c:312
#, c-format
msgid "Valid CRTCs are [0-%d].\n"
msgstr "I CRTC validi sono [0-%d].\n"

#: src/gamma-randr.c:315
#, c-format
msgid "Only CRTC 0 exists.\n"
msgstr "Esiste solo il CRTC 0.\n"

#: src/gamma-vidmode.c:48 src/gamma-vidmode.c:69 src/gamma-vidmode.c:78
#: src/gamma-vidmode.c:105 src/gamma-vidmode.c:166 src/gamma-vidmode.c:195
#, c-format
msgid "X request failed: %s\n"
msgstr "Richiesta X fallita: %s\n"

#: src/gamma-vidmode.c:126
msgid "Adjust gamma ramps with the X VidMode extension.\n"
msgstr "Regolare la scala dei gamma con l'estensione di X VidMode.\n"

#. TRANSLATORS: VidMode help output
#. left column must not be translated
#: src/gamma-vidmode.c:131
msgid "  screen=N\tX screen to apply adjustments to\n"
msgstr "  schermo=N\tSchermo di X su cui applicare le regolazioni\n"

#: src/gamma-w32gdi.c:59
msgid "Unable to open device context.\n"
msgstr "Impossibile aprire il contesto della periferica.\n"

#: src/gamma-w32gdi.c:66
msgid "Display device does not support gamma ramps.\n"
msgstr "La periferica di visualizzazione non supporta la scala dei gamma.\n"

#: src/gamma-w32gdi.c:82
msgid "Unable to save current gamma ramp.\n"
msgstr "Impossibile salvare la scala dei gamma attuale.\n"

#: src/gamma-w32gdi.c:104
msgid "Adjust gamma ramps with the Windows GDI.\n"
msgstr "Regolare la scala dei gamma con il Windows GDI.\n"

#: src/gamma-w32gdi.c:119
msgid "Unable to restore gamma ramps.\n"
msgstr "Impossibile ripristinare la scala dei gamma.\n"

#: src/gamma-w32gdi.c:144
msgid "Unable to set gamma ramps.\n"
msgstr "Impossibile impostare la scala dei gamma.\n"

#: src/location-gnome-clock.c:50
#, c-format
msgid "Error reading city list: `%s'.\n"
msgstr "Errore nella lettura della lista delle città: `%s'.\n"

#: src/location-gnome-clock.c:83
msgid "Cannot list GNOME panel applets.\n"
msgstr "Impossibile listare gli applet GNOME.\n"

#: src/location-gnome-clock.c:125
msgid "No clock applet was found.\n"
msgstr "Non è stata trovata nessuna applet orologio.\n"

#: src/location-gnome-clock.c:130
msgid "No city selected as current city.\n"
msgstr "Nessuna città selezionata come città corrente.\n"

#: src/location-gnome-clock.c:139
msgid "Location not specified for city.\n"
msgstr "Posizione non specificata per la città.\n"

#: src/location-gnome-clock.c:169
msgid "Use the location as set in the GNOME Clock applet.\n"
msgstr "Usa la posizione impostata nell'applet Orologio di Gnome.\n"

#: src/location-manual.c:50
msgid "Latitude and longitude must be set.\n"
msgstr ""
"La latitudine e la longitudine devono essere impostate obbligatoriamente.\n"

#: src/location-manual.c:65
msgid "Specify location manually.\n"
msgstr "Specificare la posizione manualmente.\n"

#. TRANSLATORS: Manual location help output
#. left column must not be translated
#: src/location-manual.c:70
msgid ""
"  lat=N\t\tLatitude\n"
"  lon=N\t\tLongitude\n"
msgstr ""
"  lat=N\t\tLatitudine\n"
"  lon=N\t\tLongitudine\n"

#: src/location-manual.c:84
msgid "Malformed argument.\n"
msgstr "Argomento in forma errata.\n"

#: src/location-manual.c:95
msgid "Too many arguments.\n"
msgstr "Troppi argomenti.\n"

#: src/gtk-redshift/statusicon.py:91
msgid "Toggle"
msgstr "Attiva/Disattiva"

#: src/gtk-redshift/statusicon.py:95
msgid "Autostart"
msgstr "Avvio automatico"<|MERGE_RESOLUTION|>--- conflicted
+++ resolved
@@ -7,14 +7,9 @@
 msgstr ""
 "Project-Id-Version: redshift\n"
 "Report-Msgid-Bugs-To: https://bugs.launchpad.net/redshift\n"
-"POT-Creation-Date: 2010-10-15 12:40+0200\n"
-<<<<<<< HEAD
-"PO-Revision-Date: 2010-08-10 07:48+0000\n"
-"Last-Translator: Fire <Unknown>\n"
-=======
+"POT-Creation-Date: 2010-10-18 01:15+0200\n"
 "PO-Revision-Date: 2010-10-15 20:56+0000\n"
 "Last-Translator: simone.sandri <Unknown>\n"
->>>>>>> 37fa9bb9
 "Language-Team: Italian <it@li.org>\n"
 "Language: it\n"
 "MIME-Version: 1.0\n"
@@ -22,7 +17,6 @@
 "Content-Transfer-Encoding: 8bit\n"
 "X-Launchpad-Export-Date: 2010-10-16 04:54+0000\n"
 "X-Generator: Launchpad (build Unknown)\n"
-"Language: it\n"
 
 #: src/redshift.c:244
 #, c-format
@@ -71,7 +65,9 @@
 #. `list' must not be translated
 #. no-wrap
 #: src/redshift.c:289
-msgid ""
+#, fuzzy
+msgid ""
+"  -c FILE\tLoad settings from specified configuration file\n"
 "  -g R:G:B\tAdditional gamma correction to apply\n"
 "  -l LAT:LON\tYour current location\n"
 "  -l PROVIDER\tSelect provider for automatic location updates\n"
@@ -97,7 +93,7 @@
 "  -t GIORNO:NOTTE\tLa temperatura di colore da impostare di giorno/notte\n"
 
 #. TRANSLATORS: help output 5
-#: src/redshift.c:305
+#: src/redshift.c:306
 #, c-format
 msgid ""
 "The neutral temperature is %uK. Using this value will not\n"
@@ -108,7 +104,7 @@
 msgstr ""
 
 #. TRANSLATORS: help output 6
-#: src/redshift.c:315
+#: src/redshift.c:316
 #, c-format
 msgid ""
 "Default values:\n"
@@ -122,44 +118,44 @@
 "  Temperatura notturna: %uK\n"
 
 #. TRANSLATORS: help output 7
-#: src/redshift.c:323
+#: src/redshift.c:324
 #, c-format
 msgid "Please report bugs to <%s>\n"
 msgstr "Per favore segnala gli errori a <%s>.\n"
 
-#: src/redshift.c:329
+#: src/redshift.c:330
 msgid "Available adjustment methods:\n"
 msgstr "Metodi di correzione disponibili:\n"
 
-#: src/redshift.c:335
+#: src/redshift.c:336
 msgid "Specify colon-separated options with `-m METHOD:OPTIONS'.\n"
 msgstr "Specificare opzioni separate dai due punti con `-m METODO:OPZIONI'.\n"
 
 #. TRANSLATORS: `help' must not be translated.
-#: src/redshift.c:338
+#: src/redshift.c:339
 msgid "Try `-m METHOD:help' for help.\n"
 msgstr "Provare `-m METODO:help' per aiuto.\n"
 
-#: src/redshift.c:344
+#: src/redshift.c:345
 msgid "Available location providers:\n"
 msgstr "Provider posizionali disponibili:\n"
 
-#: src/redshift.c:350
+#: src/redshift.c:351
 msgid "Specify colon-separated options with`-l PROVIDER:OPTIONS'.\n"
 msgstr ""
 "Specificare opzioni separate dai due punti con `-m PROVIDER:OPZIONI'.\n"
 
 #. TRANSLATORS: `help' must not be translated.
-#: src/redshift.c:353
+#: src/redshift.c:354
 msgid "Try `-l PROVIDER:help' for help.\n"
 msgstr "Provare `-m PROVIDER:help' per aiuto.\n"
 
-#: src/redshift.c:366 src/redshift.c:444
+#: src/redshift.c:367 src/redshift.c:445
 #, c-format
 msgid "Initialization of %s failed.\n"
 msgstr "Inizializzazione di %s non riuscita.\n"
 
-#: src/redshift.c:381 src/redshift.c:412 src/redshift.c:459 src/redshift.c:490
+#: src/redshift.c:382 src/redshift.c:413 src/redshift.c:460 src/redshift.c:491
 #, c-format
 msgid "Failed to set %s option.\n"
 msgstr "Impossibile impostare l'opzione %s.\n"
@@ -167,190 +163,156 @@
 #. TRANSLATORS: `help' must not be
 #. translated.
 #. TRANSLATORS: `help' must not be translated.
-#: src/redshift.c:386 src/redshift.c:415
+#: src/redshift.c:387 src/redshift.c:416
 #, c-format
 msgid "Try `-l %s:help' for more information.\n"
 msgstr "Provare `-l %s:help' per maggiori informazioni.\n"
 
-#: src/redshift.c:427
+#: src/redshift.c:428
 #, c-format
 msgid "Failed to start provider %s.\n"
 msgstr "Impossibile avviare il provider %s.\n"
 
 #. TRANSLATORS: `help' must not be
 #. translated.
-#: src/redshift.c:464
-<<<<<<< HEAD
-#, fuzzy, c-format
-msgid "Try `-m %s:help' for more information.\n"
-msgstr "Provare `-m %s:help' per maggiori informazioni.\n"
-=======
+#: src/redshift.c:465
 #, c-format
 msgid "Try `-m %s:help' for more information.\n"
 msgstr "Prova `-m %s:help' per maggiori informazioni.\n"
->>>>>>> 37fa9bb9
 
 #. TRANSLATORS: `help' must not be translated.
-#: src/redshift.c:493
+#: src/redshift.c:494
 #, c-format
 msgid "Try -m %s:help' for more information.\n"
 msgstr "Provare `-m %s:help' per maggiori informazioni.\n"
 
-#: src/redshift.c:505
+#: src/redshift.c:506
 #, c-format
 msgid "Failed to start adjustment method %s.\n"
 msgstr "Impossibile avviare il metodo di regolazione %s.\n"
 
-#: src/redshift.c:606
+#: src/redshift.c:613
 msgid "Malformed gamma argument.\n"
 msgstr "Argomento del gamma in forma errata.\n"
 
-#: src/redshift.c:608 src/redshift.c:703 src/redshift.c:718
+#: src/redshift.c:615 src/redshift.c:710 src/redshift.c:725
 msgid "Try `-h' for more information.\n"
 msgstr "Prova `-h' per ulteriori informazioni.\n"
 
-#: src/redshift.c:649 src/redshift.c:783
+#: src/redshift.c:656 src/redshift.c:792
 #, c-format
 msgid "Unknown location provider `%s'.\n"
 msgstr "Provider posizionale sconosciuto `%s'.\n"
 
 #. TRANSLATORS: This refers to the method
 #. used to adjust colors e.g VidMode
-#: src/redshift.c:680 src/redshift.c:769
-<<<<<<< HEAD
-#, fuzzy, c-format
+#: src/redshift.c:687 src/redshift.c:778
+#, c-format
 msgid "Unknown adjustment method `%s'.\n"
-msgstr "Metodo sconosciuto `%s'.\n"
-=======
-#, c-format
-msgid "Unknown adjustment method `%s'.\n"
-msgstr ""
->>>>>>> 37fa9bb9
-
-#: src/redshift.c:701
+msgstr ""
+
+#: src/redshift.c:708
 msgid "Malformed temperature argument.\n"
 msgstr "Argomento della temperatura in forma errata.\n"
 
-#: src/redshift.c:757
-<<<<<<< HEAD
-#, fuzzy
+#: src/redshift.c:766
 msgid "Malformed gamma setting.\n"
-msgstr "Argomento del gamma in forma errata.\n"
-
-#: src/redshift.c:792
-#, fuzzy, c-format
-msgid "Unknown configuration setting `%s'.\n"
-msgstr "Provider posizionale sconosciuto `%s'.\n"
-
-#: src/redshift.c:827
-msgid "Trying next provider...\n"
-msgstr ""
-
-=======
-msgid "Malformed gamma setting.\n"
-msgstr ""
-
-#: src/redshift.c:792
+msgstr ""
+
+#: src/redshift.c:801
 #, c-format
 msgid "Unknown configuration setting `%s'.\n"
 msgstr "Opzioni di configurazione sconosciute '%s'.\n"
 
-#: src/redshift.c:827
+#: src/redshift.c:836
 msgid "Trying next provider...\n"
 msgstr "Provando il prossimo provider...\n"
 
->>>>>>> 37fa9bb9
-#: src/redshift.c:833
+#: src/redshift.c:842
 #, c-format
 msgid "Using provider `%s'.\n"
 msgstr "Usando il provider `%s'\n"
 
-#: src/redshift.c:841
+#: src/redshift.c:850
 msgid "No more location providers to try.\n"
 msgstr "Nessun altro provider posizionale da provare.\n"
 
-#: src/redshift.c:855
+#: src/redshift.c:864
 msgid "Unable to get location from provider.\n"
 msgstr "Impossibile ottenere la posizione dal provider.\n"
 
 #. TRANSLATORS: Append degree symbols if possible.
-#: src/redshift.c:864
+#: src/redshift.c:873
 #, c-format
 msgid "Location: %f, %f\n"
 msgstr "Posizione geografica: %f, %f\n"
 
-#: src/redshift.c:871
+#: src/redshift.c:880
 #, c-format
 msgid "Latitude must be between %.1f and %.1f.\n"
 msgstr "La latitudine deve essere compresa tra %.1f e %.1f.\n"
 
-#: src/redshift.c:880
+#: src/redshift.c:889
 #, c-format
 msgid "Longitude must be between %.1f and %.1f.\n"
 msgstr "La longitudine deve essere compresa tra %.1f e %.1f.\n"
 
-#: src/redshift.c:889 src/redshift.c:897
+#: src/redshift.c:898 src/redshift.c:906
 #, c-format
 msgid "Temperature must be between %uK and %uK.\n"
 msgstr "La temperatura deve essere compresa tra %uK e %uK.\n"
 
-#: src/redshift.c:907
+#: src/redshift.c:916
 #, c-format
 msgid "Gamma value must be between %.1f and %.1f.\n"
 msgstr "Il valore gamma deve essere compreso tra %.1f e %.1f.\n"
 
-#: src/redshift.c:913
+#: src/redshift.c:922
 #, c-format
 msgid "Gamma: %.3f, %.3f, %.3f\n"
 msgstr "Gamma: %.3f, %.3f, %.3f\n"
 
-#: src/redshift.c:932
+#: src/redshift.c:941
 msgid "Trying next method...\n"
 msgstr "Provando il prossimo metodo...\n"
 
-#: src/redshift.c:937
+#: src/redshift.c:946
 #, c-format
 msgid "Using method `%s'.\n"
 msgstr "Usando il metodo `%s'.\n"
 
-#: src/redshift.c:944
+#: src/redshift.c:953
 msgid "No more methods to try.\n"
 msgstr "Nessun altro metodo da provare.\n"
 
-#: src/redshift.c:956 src/redshift.c:1077
+#: src/redshift.c:965 src/redshift.c:1086
 msgid "Unable to read system time.\n"
 msgstr "Impossibile leggere l'orario di sistema.\n"
 
 #. TRANSLATORS: Append degree symbol if possible.
-#: src/redshift.c:965
+#: src/redshift.c:974
 #, c-format
 msgid "Solar elevation: %f\n"
 msgstr "Elevazione solare: %f °\n"
 
-#: src/redshift.c:972 src/redshift.c:1144
+#: src/redshift.c:981 src/redshift.c:1153
 #, c-format
 msgid "Color temperature: %uK\n"
 msgstr "Temperatura di colore: %uK\n"
 
-#: src/redshift.c:977 src/redshift.c:988 src/redshift.c:1152
+#: src/redshift.c:986 src/redshift.c:997 src/redshift.c:1161
 msgid "Temperature adjustment failed.\n"
 msgstr "Impostazione della temperatura fallita.\n"
 
-#: src/config-ini.c:107
+#: src/config-ini.c:109
 msgid "Malformed section header in config file.\n"
 msgstr ""
 
-#: src/config-ini.c:143
-<<<<<<< HEAD
-#, fuzzy
+#: src/config-ini.c:145
 msgid "Malformed assignment in config file.\n"
-msgstr "Argomento malformato.\n"
-=======
-msgid "Malformed assignment in config file.\n"
-msgstr ""
->>>>>>> 37fa9bb9
-
-#: src/config-ini.c:154
+msgstr ""
+
+#: src/config-ini.c:156
 msgid "Assignment outside section in config file.\n"
 msgstr ""
 
